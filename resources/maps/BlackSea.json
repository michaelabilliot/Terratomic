--- conflicted
+++ resolved
@@ -4,105 +4,49 @@
   "height": 1100,
   "nations": [
     {
-<<<<<<< HEAD
-      "coordinates": [
-        122,
-        647
-      ],
-=======
       "coordinates": [122, 647],
->>>>>>> 91ca03af
       "name": "Bulgaria",
       "strength": 1,
       "flag": "bg"
     },
     {
-<<<<<<< HEAD
-      "coordinates": [
-        513,
-        929
-      ],
-=======
       "coordinates": [513, 929],
->>>>>>> 91ca03af
       "name": "Turkiye",
       "strength": 2,
       "flag": "tr"
     },
     {
-<<<<<<< HEAD
-      "coordinates": [
-        123,
-        237
-      ],
-=======
       "coordinates": [123, 237],
->>>>>>> 91ca03af
       "name": "Romania",
       "strength": 1,
       "flag": "ro"
     },
     {
-<<<<<<< HEAD
-      "coordinates": [
-        300,
-        188
-      ],
-=======
       "coordinates": [300, 188],
->>>>>>> 91ca03af
       "name": "Maldova",
       "strength": 1,
       "flag": "md"
     },
     {
-<<<<<<< HEAD
-      "coordinates": [
-        737,
-        120
-      ],
-=======
       "coordinates": [737, 120],
->>>>>>> 91ca03af
       "name": "Ukraine",
       "strength": 1,
       "flag": "ua"
     },
     {
-<<<<<<< HEAD
-      "coordinates": [
-        1180,
-        354
-      ],
-=======
       "coordinates": [1180, 354],
->>>>>>> 91ca03af
       "name": "Russia",
       "strength": 3,
       "flag": "ru"
     },
     {
-<<<<<<< HEAD
-      "coordinates": [
-        1362,
-        722
-      ],
-=======
       "coordinates": [1362, 722],
->>>>>>> 91ca03af
       "name": "Georgia",
       "strength": 1,
       "flag": "ge"
     },
     {
-<<<<<<< HEAD
-      "coordinates": [
-        1382,
-        943
-      ],
-=======
       "coordinates": [1382, 943],
->>>>>>> 91ca03af
       "name": "Armenia",
       "strength": 1,
       "flag": "am"
