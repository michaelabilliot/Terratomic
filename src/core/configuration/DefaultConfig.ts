--- conflicted
+++ resolved
@@ -22,19 +22,13 @@
 import { pastelThemeDark } from "./PastelThemeDark";
 
 export abstract class DefaultServerConfig implements ServerConfig {
-<<<<<<< HEAD
   adminHeader(): string {
     return "x-admin-key";
   }
   adminToken(): string {
     return process.env.ADMIN_TOKEN;
   }
-  numWorkers(): number {
-    return 2;
-  }
-=======
   abstract numWorkers(): number;
->>>>>>> 1dc78646
   abstract env(): GameEnv;
   abstract discordRedirectURI(): string;
   turnIntervalMs(): number {
@@ -42,15 +36,9 @@
   }
   gameCreationRate(highTraffic: boolean): number {
     if (highTraffic) {
-<<<<<<< HEAD
-      return 30 * 1000;
-    } else {
-      return 60 * 1000;
-=======
       return 20 * 1000;
     } else {
       return 50 * 1000;
->>>>>>> 1dc78646
     }
   }
   lobbyLifetime(highTraffic: boolean): number {
@@ -58,7 +46,6 @@
   }
   workerIndex(gameID: GameID): number {
     return simpleHash(gameID) % this.numWorkers();
-<<<<<<< HEAD
   }
   workerPath(gameID: GameID): string {
     return `w${this.workerIndex(gameID)}`;
@@ -66,15 +53,6 @@
   workerPort(gameID: GameID): number {
     return this.workerPortByIndex(this.workerIndex(gameID));
   }
-=======
-  }
-  workerPath(gameID: GameID): string {
-    return `w${this.workerIndex(gameID)}`;
-  }
-  workerPort(gameID: GameID): number {
-    return this.workerPortByIndex(this.workerIndex(gameID));
-  }
->>>>>>> 1dc78646
   workerPortByIndex(index: number): number {
     return 3001 + index;
   }
