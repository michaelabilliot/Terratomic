--- conflicted
+++ resolved
@@ -52,18 +52,13 @@
   private hasWinner = false;
 
   private onExitButtonClick() {
-<<<<<<< HEAD
-    // redirect to the home page
-    window.location.href = "/";
-=======
     const isAlive = this.game.myPlayer()?.isAlive();
     if (isAlive) {
       const isConfirmed = confirm("Are you sure you want to exit the game?");
       if (!isConfirmed) return;
     }
-
-    window.location.reload();
->>>>>>> 261024ab
+    // redirect to the home page
+    window.location.href = "/";
   }
 
   createRenderRoot() {
